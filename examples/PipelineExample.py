# This is a stripped back version of some of the scanning pipeline I used in the supercool subtleties paper. By passing
# a simple index parameter into the pipeline and using that index to determine the parameter point and file names, one
# can run multiple instances of the pipeline in parallel with different indices.

from __future__ import annotations
import numpy as np

from typing import Type, Callable, Optional

# For handling file paths.
import pathlib
# For running PhaseTracer.
import subprocess
# For deleting files.
import shutil
# For suppressing warnings from CosmoTransitions regarding numerical overflow.
import warnings
# For reading/writing JSON files (the phase history reports).
import json
# For monitoring running time.
import time
# For printing exceptions.
import traceback
# For getting the current function name.
import inspect

from models.ToyModel import ToyModel
from analysis.TransitionAnalysis import FailedActionCalculationException
from analysis import PhaseStructure as PS, PhaseHistoryAnalysis as PHA, TransitionGraph as TG, TransitionAnalysis as TA
from models.AnalysablePotential import AnalysablePotential
from util.NotifyHandler import notifyHandler


# The relative file path to PhaseTracer. This is user specific.
<<<<<<< HEAD
=======
PHASETRACER_DIR = 'C:/Work/Software/PhaseTracer/'
>>>>>>> 5d42b38f

PHASETRACER_DIR = '/home/xuzhongxiu/PhaseTracer/' 

class PipelineSettings:
    bDebug: bool = False
    bPlot: bool = False
    bReportAnalysis: bool = False
    bReportPaths: bool = False
    bCleanupInvalidPoints: bool = False
    bCleanupIrrelevantPoints: bool = False
    bStoreInvalidPotential: bool = False
    bPreExistingResult: bool = False
    bSkipAnalysis: bool = False

    timeout_phaseStructure: float = 10.
    timeout_phaseHistoryAnalysis: float = 200.
    fileName_precomputedActionCurve: list[str] = []
    precomputedTransitionIDs: list[int] = []
    function_getParameterPoint: Optional[Callable[..., list[float]]]
    function_isValidPotential: Optional[Callable[[AnalysablePotential], bool]]
    function_isPhaseStructureRelevant: Callable[[PS.PhaseStructure], bool]
    function_getWallVelocity: Callable[..., float]
    fileName_parameterPoint: str = ''
    fileName_phaseStructure: str = ''
    fileName_phaseHistoryReport: str = ''
    potentialClass: Type[AnalysablePotential]
    phaseStructureProgram_name: str = ''
    phaseStructureProgram_commands: list[str] = []

    def fillPhaseHistoryAnalyserSettings(self, pha: PHA.PhaseHistoryAnalyser):
        pha.bDebug = self.bDebug
        pha.bPlot = self.bPlot
        pha.bReportAnalysis = self.bReportAnalysis
        pha.bReportPaths = self.bReportPaths
        pha.timeout_phaseHistoryAnalysis = self.timeout_phaseHistoryAnalysis
        pha.fileName_precomputedActionCurve = self.fileName_precomputedActionCurve
        pha.precomputedTransitionIDs = self.precomputedTransitionIDs

    def setFileNames(self, parameterPoint: str, phaseStructure: str, phaseHistoryReport: str):
        self.fileName_parameterPoint = parameterPoint
        self.fileName_phaseStructure = phaseStructure
        self.fileName_phaseHistoryReport = phaseHistoryReport

    def setPrecomputedTransitions(self, fileNames: list[str], IDs: list[int]):
        self.fileName_precomputedActionCurve = fileNames
        self.precomputedTransitionIDs = IDs

    def setFunctions(self, getParameterPoint: Optional[Callable[..., list[float]]], isValidPotential:
            Optional[Callable[[AnalysablePotential], bool]], isPhaseStructureRelevant:
            Callable[[PS.PhaseStructure], bool], getWallVelocity: Callable[..., float]):
        self.function_getParameterPoint = getParameterPoint
        self.function_isValidPotential = isValidPotential
        self.function_isPhaseStructureRelevant = isPhaseStructureRelevant
        self.function_getWallVelocity = getWallVelocity

    def setPhaseStructureCall(self, programName, programCommands):
        self.phaseStructureProgram_name = programName
        self.phaseStructureProgram_commands = programCommands


def pipeline_full(settings: PipelineSettings):
    # Prerequisites:
    #   1. A potential class defined in TransitionSolver (extending AnalysablePotential).
    #   2. A potential class defined in PhaseTracer (extending Potential or OneLoopPotential).

    # Step 1: Create a potential in TransitionSolver. Write the parameter point to a file. Alternatively, this step
    #   could be done in PhaseTracer.
    # Step 2: Determine the phase structure using PhaseTracer. Read the parameter point saved to a file to initialise
    #   the potential in PhaseTracer. Run PhaseTracer by calling PhaseFinder.find_phases,
    #   TransitionFinder.find_transitions and TransitionFinder.find_transition_paths. Save the output to a file.
    # Step 3: Load the phase structure into TransitionSolver. Determine the phase history using TransitionSolver. Read
    #   the phase structure saved to a file. Run TransitionSolver by calling PhaseHistoryAnalyser.analysePhaseHistory
    #   if you have the phase structure's file name, or PhaseHistoryAnalyser.analysePhaseHistory_supplied if you have
    #   already loaded the phase structure. Save the output to a file.

    # Note: There are a few steps along the way where the pipeline may be halted. If the potential constructed from a
    # sampled parameter point is invalid (e.g. non-perturbative, or not consistent with some other user-defined
    # constraint), the phase structure and phase history are not determined. If the potential is valid but the phase
    # structure is deemed to be invalid or irrelevant (e.g. the high-temperature vacuum is always stable, or there are
    # no first-order phase transitions), the phase history is not determined. This avoids wasted effort. Similarly,
    # within the phase history analysis itself, the analysis is halted as soon as the history is found to be
    # inconsistent with our current vacuum, and the individual transition analyses are halted as soon as the transitions
    # are determined to not complete. Further, some transitions may not be analysed if they are not relevant to the
    # phase history (e.g. due to competition with another successful transition).

    # Ignore overflow warnings. They arise from CosmoTransitions.
    warnings.filterwarnings("ignore", message="overflow encountered")

    # We don't need the second return value, numAttempts.
    potential, _ = pipeline_createPotential(settings)

    if potential is None:
        return 'Invalid potential'

    return pipeline_potentialSupplied(potential, settings)


# Attempts to load the parameter point from a file if we are expecting a pre-existing result, otherwise samples a
# parameter point using settings.function_getParameterPoint. Returns the potential (or None if failed to load from a
# pre-existing result or resampling is not enabled) and the number of parameter points trialed before a valid potential
# was found.
def pipeline_createPotential(settings: PipelineSettings, bResampleIfInvalid: bool = False)\
        -> (Optional[AnalysablePotential], int):
    numSamples = 0
    fileName = settings.fileName_parameterPoint

    if settings.bPreExistingResult:
        try:
            parameterPoint = np.loadtxt(fileName)
            return settings.potentialClass(*parameterPoint), numSamples
        except OSError:
            print('Could not find or open:', fileName)
            return None, numSamples

    while True:
        numSamples += 1
        # Create the potential.
        parameterPoint = settings.function_getParameterPoint()
        potential = settings.potentialClass(*parameterPoint)

        # If the potential is invalid (e.g. non-perturbative), we may wish to resample until we find a valid potential.
        # Otherwise, return None.
        if not settings.function_isValidPotential(potential):
            if bResampleIfInvalid:
                continue
            elif settings.bStoreInvalidPotential:
                np.savetxt(fileName, np.array(potential.getParameterPoint()))

            return None, numSamples

        break

    # Create the folder where we will save the parameter point.
    # parents[0] removes the file name from the path.
    # See https://stackoverflow.com/questions/35490148/how-to-get-folder-name-in-which-given-file-resides-from-pathlib-path
    pathlib.Path(str(pathlib.Path(fileName).parents[0])).mkdir(parents=True, exist_ok=True)
    np.savetxt(fileName, np.array([potential.getParameterPoint()]))

    return potential, numSamples


# See pipeline_full for details. This is the same, except the potential is already supplied and so does not need to be
# created and validated.
def pipeline_potentialSupplied(potential: AnalysablePotential, settings: PipelineSettings):
    message, phaseStructure = pipeline_getPhaseStructure(settings)

    fileName = settings.fileName_phaseStructure

    if phaseStructure is None:
        print('phase structure is empty')
        if settings.bCleanupInvalidPoints:
            # Attempt to delete the invalid point.
            try:
                shutil.rmtree(pathlib.Path(fileName).parents[0])
            except OSError:
                traceback.print_exc()

        return message

    isRelevant = settings.function_isPhaseStructureRelevant(phaseStructure)

    if not isRelevant:
        # Attempt to delete the irrelevant point.
        if settings.bCleanupIrrelevantPoints:
            try:
                shutil.rmtree(pathlib.Path(fileName).parents[0])
            except OSError:
                traceback.print_exc()

        return 'Irrelevant phase structure'

    if not settings.bSkipAnalysis:
        print('analysing...')
        return pipeline_analysePhaseHistory(potential, phaseStructure, settings)
    else:
        print('skipping analysis')
        return 'Success'


def pipeline_getPhaseStructure(settings: PipelineSettings):
    try:
        if not settings.bPreExistingResult:
            print('args:', ['wsl', PHASETRACER_DIR + 'bin/' + settings.phaseStructureProgram_name,
                *settings.phaseStructureProgram_commands])
            # Call PhaseTracer. Suppress standard output from PhaseTracer.
            subprocess.call([ PHASETRACER_DIR + 'bin/' + settings.phaseStructureProgram_name,
                *settings.phaseStructureProgram_commands], timeout=settings.timeout_phaseStructure, 
                stdout=subprocess.DEVNULL, stderr=subprocess.STDOUT)

        # Check if the output file exists.
        bFileExists, phaseStructure = PS.load_data(settings.fileName_phaseStructure, bExpectFile=False)

        if not bFileExists:
            return 'Invalid phase structure', None

        return 'Success', phaseStructure
    except subprocess.TimeoutExpired:
        return 'Phase structure extraction timed out', None


def pipeline_analysePhaseHistory(potential, phaseStructure, settings: PipelineSettings):
    startTime = time.perf_counter()

    analyser = PHA.PhaseHistoryAnalyser = PHA.PhaseHistoryAnalyser()
    settings.fillPhaseHistoryAnalyserSettings(analyser)

    try:
        vw = settings.function_getWallVelocity()
        paths, timedOut = analyser.analysePhaseHistory_supplied(potential, phaseStructure, vw=vw)

        if timedOut:
            return 'Phase history analysis timed out'

        analysisTime = time.perf_counter() - startTime
        writePhaseHistoryReport(paths, phaseStructure, settings, analysisTime)

        return 'Success'
    except FailedActionCalculationException as e:
        return 'Failed action calculation'


def writePhaseHistoryReport(paths: list[TG.ProperPath], phaseStructure: PS.PhaseStructure, settings: PipelineSettings,
        analysisTime: float):
    report = {}
    fileName = settings.fileName_phaseHistoryReport

    if len(phaseStructure.transitions) > 0:
        report['transitions'] = [t.getReport(fileName) for t in phaseStructure.transitions]
    if len(paths) > 0:
        report['paths'] = [p.getReport() for p in paths]
    report['valid'] = any([p.bValid for p in paths])
    report['analysisTime'] = analysisTime

    if settings.bDebug:
        print('Writing report...')

    try:
        with open(fileName, 'w', encoding='utf-8') as f:
            json.dump(report, f, ensure_ascii=False, indent=4)
    except (json.decoder.JSONDecodeError, TypeError):
        print('We have a JSON serialisation error. The report is:')
        print(report)
        print('Failed to write report')


def notify_ActionSampler_on_create(actionSampler: TA.ActionSampler):
    if type(actionSampler) != TA.ActionSampler:
        raise Exception(f'<{inspect.currentframe().f_code.co_name}> Expected type: TransitionAnalysis.ActionSampler,'
            f' instead got type: {type(actionSampler).__name__}')

    # The step size doesn't have a huge impact on the number of action samples because it is a remnant of an old
    # sampling algorithm, and is not properly utilised in the new sampling algorithm. Nevertheless, a smaller value will
    # result in less action samples. It relates to the ratio between the previous and next action sample values, and
    # consequently governs the separation between temperature samples. It is the maximum deviation from a unit ratio, so
    # stepSizeMax=0.5 would mean that ratios above 0.5 are allowed but ratios below 0.5 are not allowed.
    # If the action sampling needs to be adjusted, it would be best to contact me to update the algorithm itself rather
    # than trying to adjust this parameter to extreme values.
    actionSampler.stepSizeMax = 0.9
    actionSampler.actionTolerance = 1e-6
    actionSampler.bForcePhaseOnAxis = False


def notify_TransitionAnalyser_on_create(transitionAnalyser: TA.TransitionAnalyser):
    if type(transitionAnalyser) != TA.TransitionAnalyser:
        raise Exception(f'<{inspect.currentframe().f_code.co_name}> Expected type: TransitionAnalysis.TransitionAnalyse'
                        f'r, instead got type: {type(transitionAnalyser).__name__}')

    transitionAnalyser.bCheckPossibleCompletion = True
    transitionAnalyser.bAnalyseTransitionPastCompletion = False
    transitionAnalyser.bAllowErrorsForTn = True


def notify_PhaseHistoryAnalyser_on_create(phaseHistoryAnalyser: PHA.PhaseHistoryAnalyser):
    if type(phaseHistoryAnalyser) != PHA.PhaseHistoryAnalyser:
        raise Exception(f'<{inspect.currentframe().f_code.co_name}> Expected type: PhaseHistoryAnalysis.PhaseHistoryAna'
            f'lyser, instead got type: {type(phaseHistoryAnalyser).__name__}')

    ...


def generateParameterPoint(fileName):
    parameterPoint = np.array([0.104005, 250, 3.5, 0.2])
    np.savetxt(fileName, parameterPoint)


# An example where we first construct a potential manually, then run PhaseTracer and TransitionSolver on that potential.
# The parameter values that define the potential are not saved.
# TODO: run_ToyModel no longer accepts individual parameter values so this method is now irrelevant.
"""def example():
    # Set up notification events for convenient configuration of other objects required for the analysis. E.g. when the
    # ActionSampler object is created, call notify_ActionSampler_on_create, passing in the ActionSampler instance so its
    # properties can be configured. This avoids the need for passing large sets of parameters through multiple objects.
    notifyHandler.addEvent('ActionSampler-on_create', notify_ActionSampler_on_create)
    notifyHandler.addEvent('TransitionAnalyser-on_create', notify_TransitionAnalyser_on_create)
    notifyHandler.addEvent('PhaseHistoryAnalyser-on_create', notify_PhaseHistoryAnalyser_on_create)

    # Create a potential to analyse.
    potential = ToyModel(0.104005, 250, 3.5, 0.2)

    # ==================================================================================================================
    # Define configurations for the program.
    # ==================================================================================================================

    # This is the name of the PhaseTracer program that will be executed to determine the phase structure. This program
    # name will be searched for in <path_to_PhaseTracer>/PhaseTracer/bin/.
    phaseStructureProgramName = 'run_ToyModel'
    # Where all output files will be saved, relative to the TransitionSolver directory.
    outputFolder = 'output/example1'
    # Write PhaseTracer's output to the output folder.
    phaseStructureOutputFolder = outputFolder
    # The name of the phase structure file to search for. PhaseTracer will name the file phase_structure.dat by default.
    fileName_phaseStructure = outputFolder + '/phase_structure.dat'
    # The name of the phase history report. This is user defined.
    fileName_phaseHistoryReport = outputFolder + '/phase_history.json'
    # The commands to pass to the PhaseTracer program. In this case, it is the parameter values that define the
    # potential.
    phaseStructureProgramCommands = [str(potential.AonV), str(potential.v), str(potential.D), str(potential.E),
        phaseStructureOutputFolder]
    # Whether the phase structure is relevant for the current study. E.g. we require at least one transition path from
    # the high-temperature phase to the current phase of the Universe.
    function_isPhaseStructureRelevant = lambda phaseStructure: len(phaseStructure.transitionPaths) > 0
    # Currently, TransitionSolver only handles a constant wall velocity. We may want the wall velocity to depend on some
    # scan variable (or be the scan variable itself), hence we set it through a function which could take arguments.
    function_getWallVelocity = lambda: 1.

    # ==================================================================================================================
    # Apply the configurations.
    # ==================================================================================================================

    settings = PipelineSettings()
    # We don't need to provide a file name for the parameter point since we don't save that.
    settings.setFileNames('', fileName_phaseStructure, fileName_phaseHistoryReport)
    # We don't need to provide a function to generate the parameter point or determine whether the potential is valid.
    settings.setFunctions(None, None, function_isPhaseStructureRelevant, function_getWallVelocity)
    settings.setPhaseStructureCall(phaseStructureProgramName, phaseStructureProgramCommands)
    settings.bDebug = True
    settings.bPlot = True
    settings.bReportAnalysis = True
    settings.bReportPaths = True
    settings.bCheckPossibleCompletion = False

    print('About to run.')

    # Runs PhaseTracer and TransitionSolver on the potential.
    pipeline_potentialSupplied(potential, settings)

    print('Finished')"""


# An example where we define a function that constructs a potential and saves the parameter values to a file. Then we
# run PhaseTracer and TransitionSolver on that potential. This method is more convenient for redoing a scan over the
# parameter space where the same points should be used. A significant amount of time can be saved if the previous
# action samples can be reused in the new scan.
def example_parameterPointFile():
    # Set up notification events for convenient configuration of other objects required for the analysis. E.g. when the
    # ActionSampler object is created, call notify_ActionSampler_on_create, passing in the ActionSampler instance so its
    # properties can be configured. This avoids the need for passing large sets of parameters through multiple objects.
    notifyHandler.addEvent('ActionSampler-on_create', notify_ActionSampler_on_create)
    notifyHandler.addEvent('TransitionAnalyser-on_create', notify_TransitionAnalyser_on_create)
    notifyHandler.addEvent('PhaseHistoryAnalyser-on_create', notify_PhaseHistoryAnalyser_on_create)

    # ==================================================================================================================
    # Define configurations for the program.
    # ==================================================================================================================

    # This is the name of the PhaseTracer program that will be executed to determine the phase structure. This program
    # name will be searched for in <path_to_PhaseTracer>/PhaseTracer/bin/.
    phaseStructureProgramName = 'run_ToyModel'
    # Where all output files will be saved, relative to the TransitionSolver directory.
    outputFolder = 'output/example2'
    # Write PhaseTracer's output to the output folder.
    phaseHistoryOutputFolder = outputFolder

    fileName_parameterPoint = outputFolder + '/parameter_point.txt'
    # The name of the phase structure file to search for. PhaseTracer will name the file phase_structure.dat by default.
    fileName_phaseStructure = outputFolder + '/phase_structure.dat'
    # The name of the phase history report. This is user defined.
    fileName_phaseHistoryReport = outputFolder + '/phase_history.json'
    # The commands to pass to the PhaseTracer program. In this case, it is the parameter values that define the
    # potential.
    phaseStructureProgramCommands = [fileName_parameterPoint, phaseHistoryOutputFolder]
    # The function that generates parameter points. This could take arguments (such as point ID) to define a sampling
    # scheme for a scan.
    function_getParameterPoint = lambda: [0.104005, 250, 3.5, 0.2]
    # The function that determines whether a potential is valid (i.e. satisfies some user-defined constraints).
    function_isValidPotential = lambda potential: potential.AonV > 0 and potential.v > 0 and potential.D > 0 and\
        potential.E > 0
    # Whether the phase structure is relevant for the current study. E.g. we require at least one transition path from
    # the high-temperature phase to the current phase of the Universe.
    function_isPhaseStructureRelevant = lambda phaseStructure: len(phaseStructure.transitionPaths) > 0
    # Currently, TransitionSolver only handles a constant wall velocity. We may want the wall velocity to depend on some
    # scan variable (or be the scan variable itself), hence we set it through a function which could take arguments.
    function_getWallVelocity = lambda: 1.

    # ==================================================================================================================
    # Apply the configurations.
    # ==================================================================================================================

    settings = PipelineSettings()
    settings.setFileNames(fileName_parameterPoint, fileName_phaseStructure, fileName_phaseHistoryReport)
    settings.setFunctions(function_getParameterPoint, function_isValidPotential, function_isPhaseStructureRelevant,
        function_getWallVelocity)
    settings.setPhaseStructureCall(phaseStructureProgramName, phaseStructureProgramCommands)
    settings.bDebug = True
    settings.bPlot = True
    settings.bReportAnalysis = True
    settings.bReportPaths = True
    settings.bCheckPossibleCompletion = False
    # This time we have to set the potential class.
    settings.potentialClass = ToyModel

    # Creates a potential, then runs PhaseTracer and TransitionSolver on the potential.
    pipeline_full(settings)


if __name__ == "__main__":
<<<<<<< HEAD
    #example()
    example_parameterPointFile()

=======
    example_parameterPointFile()
>>>>>>> 5d42b38f
<|MERGE_RESOLUTION|>--- conflicted
+++ resolved
@@ -32,10 +32,7 @@
 
 
 # The relative file path to PhaseTracer. This is user specific.
-<<<<<<< HEAD
-=======
-PHASETRACER_DIR = 'C:/Work/Software/PhaseTracer/'
->>>>>>> 5d42b38f
+
 
 PHASETRACER_DIR = '/home/xuzhongxiu/PhaseTracer/' 
 
@@ -452,10 +449,5 @@
 
 
 if __name__ == "__main__":
-<<<<<<< HEAD
-    #example()
     example_parameterPointFile()
 
-=======
-    example_parameterPointFile()
->>>>>>> 5d42b38f
