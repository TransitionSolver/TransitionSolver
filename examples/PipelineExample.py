# This is a stripped back version of some of the scanning pipeline I used in the supercool subtleties paper. By passing
# a simple index parameter into the pipeline and using that index to determine the parameter point and file names, one
# can run multiple instances of the pipeline in parallel with different indices.

from __future__ import annotations
import numpy as np

from typing import Type, Callable, Optional

# For handling file paths.
import pathlib
# For running PhaseTracer.
import subprocess
# For deleting files.
import shutil
# For suppressing warnings from CosmoTransitions regarding numerical overflow.
import warnings
# For reading/writing JSON files (the phase history reports).
import json
# For monitoring running time.
import time
# For printing exceptions.
import traceback
# For getting the current function name.
import inspect
# For exiting the program early if necessary.
import sys

from models.ToyModel import ToyModel
from analysis.TransitionAnalysis import FailedActionCalculationException
from analysis import PhaseStructure as PS, PhaseHistoryAnalysis as PHA, TransitionGraph as TG, TransitionAnalysis as TA
from models.AnalysablePotential import AnalysablePotential
from util.NotifyHandler import notifyHandler


<<<<<<< HEAD
# The relative file path to PhaseTracer. This is user specific.


PHASETRACER_DIR = '/home/xuzhongxiu/PhaseTracer/' 

=======
>>>>>>> 8157ee98
class PipelineSettings:
    bDebug: bool = False
    bPlot: bool = False
    bReportAnalysis: bool = False
    bReportPaths: bool = False
    bCleanupInvalidPoints: bool = False
    bCleanupIrrelevantPoints: bool = False
    bStoreInvalidPotential: bool = False
    bPreExistingResult: bool = False
    bSkipAnalysis: bool = False

    timeout_phaseStructure: float = 10.
    timeout_phaseHistoryAnalysis: float = 200.
    fileName_precomputedActionCurve: list[str] = []
    precomputedTransitionIDs: list[int] = []
    function_getParameterPoint: Optional[Callable[..., list[float]]]
    function_isValidPotential: Optional[Callable[[AnalysablePotential], bool]]
    function_isPhaseStructureRelevant: Callable[[PS.PhaseStructure], bool]
    function_getWallVelocity: Callable[..., float]
    fileName_parameterPoint: str = ''
    fileName_phaseStructure: str = ''
    fileName_phaseHistoryReport: str = ''
    potentialClass: Type[AnalysablePotential]
    phaseStructureProgram_name: str = ''
    phaseStructureProgram_commands: list[str] = []

    def fillPhaseHistoryAnalyserSettings(self, pha: PHA.PhaseHistoryAnalyser):
        pha.bDebug = self.bDebug
        pha.bPlot = self.bPlot
        pha.bReportAnalysis = self.bReportAnalysis
        pha.bReportPaths = self.bReportPaths
        pha.timeout_phaseHistoryAnalysis = self.timeout_phaseHistoryAnalysis
        pha.fileName_precomputedActionCurve = self.fileName_precomputedActionCurve
        pha.precomputedTransitionIDs = self.precomputedTransitionIDs

    def setFileNames(self, parameterPoint: str, phaseStructure: str, phaseHistoryReport: str):
        self.fileName_parameterPoint = parameterPoint
        self.fileName_phaseStructure = phaseStructure
        self.fileName_phaseHistoryReport = phaseHistoryReport

    def setPrecomputedTransitions(self, fileNames: list[str], IDs: list[int]):
        self.fileName_precomputedActionCurve = fileNames
        self.precomputedTransitionIDs = IDs

    def setFunctions(self, getParameterPoint: Optional[Callable[..., list[float]]], isValidPotential:
            Optional[Callable[[AnalysablePotential], bool]], isPhaseStructureRelevant:
            Callable[[PS.PhaseStructure], bool], getWallVelocity: Callable[..., float]):
        self.function_getParameterPoint = getParameterPoint
        self.function_isValidPotential = isValidPotential
        self.function_isPhaseStructureRelevant = isPhaseStructureRelevant
        self.function_getWallVelocity = getWallVelocity

    def setPhaseStructureCall(self, programName, programCommands):
        self.phaseStructureProgram_name = programName
        self.phaseStructureProgram_commands = programCommands


def pipeline_full(settings: PipelineSettings):
    # Prerequisites:
    #   1. A potential class defined in TransitionSolver (extending AnalysablePotential).
    #   2. A potential class defined in PhaseTracer (extending Potential or OneLoopPotential).

    # Step 1: Create a potential in TransitionSolver. Write the parameter point to a file. Alternatively, this step
    #   could be done in PhaseTracer.
    # Step 2: Determine the phase structure using PhaseTracer. Read the parameter point saved to a file to initialise
    #   the potential in PhaseTracer. Run PhaseTracer by calling PhaseFinder.find_phases,
    #   TransitionFinder.find_transitions and TransitionFinder.find_transition_paths. Save the output to a file.
    # Step 3: Load the phase structure into TransitionSolver. Determine the phase history using TransitionSolver. Read
    #   the phase structure saved to a file. Run TransitionSolver by calling PhaseHistoryAnalyser.analysePhaseHistory
    #   if you have the phase structure's file name, or PhaseHistoryAnalyser.analysePhaseHistory_supplied if you have
    #   already loaded the phase structure. Save the output to a file.

    # Note: There are a few steps along the way where the pipeline may be halted. If the potential constructed from a
    # sampled parameter point is invalid (e.g. non-perturbative, or not consistent with some other user-defined
    # constraint), the phase structure and phase history are not determined. If the potential is valid but the phase
    # structure is deemed to be invalid or irrelevant (e.g. the high-temperature vacuum is always stable, or there are
    # no first-order phase transitions), the phase history is not determined. This avoids wasted effort. Similarly,
    # within the phase history analysis itself, the analysis is halted as soon as the history is found to be
    # inconsistent with our current vacuum, and the individual transition analyses are halted as soon as the transitions
    # are determined to not complete. Further, some transitions may not be analysed if they are not relevant to the
    # phase history (e.g. due to competition with another successful transition).

    # Ignore overflow warnings. They arise from CosmoTransitions.
    warnings.filterwarnings("ignore", message="overflow encountered")

    # We don't need the second return value, numAttempts.
    potential, _ = pipeline_createPotential(settings)

    if potential is None:
        return 'Invalid potential'

    return pipeline_potentialSupplied(potential, settings)


# Attempts to load the parameter point from a file if we are expecting a pre-existing result, otherwise samples a
# parameter point using settings.function_getParameterPoint. Returns the potential (or None if failed to load from a
# pre-existing result or resampling is not enabled) and the number of parameter points trialed before a valid potential
# was found.
def pipeline_createPotential(settings: PipelineSettings, bResampleIfInvalid: bool = False)\
        -> (Optional[AnalysablePotential], int):
    numSamples = 0
    fileName = settings.fileName_parameterPoint

    if settings.bPreExistingResult:
        try:
            parameterPoint = np.loadtxt(fileName)
            return settings.potentialClass(*parameterPoint), numSamples
        except OSError:
            print('Could not find or open:', fileName)
            return None, numSamples

    while True:
        numSamples += 1
        # Create the potential.
        parameterPoint = settings.function_getParameterPoint()
        potential = settings.potentialClass(*parameterPoint)

        # If the potential is invalid (e.g. non-perturbative), we may wish to resample until we find a valid potential.
        # Otherwise, return None.
        if not settings.function_isValidPotential(potential):
            if bResampleIfInvalid:
                continue
            elif settings.bStoreInvalidPotential:
                np.savetxt(fileName, np.array(potential.getParameterPoint()))

            return None, numSamples

        break

    # Create the folder where we will save the parameter point.
    # parents[0] removes the file name from the path.
    # See https://stackoverflow.com/questions/35490148/how-to-get-folder-name-in-which-given-file-resides-from-pathlib-path
    pathlib.Path(str(pathlib.Path(fileName).parents[0])).mkdir(parents=True, exist_ok=True)
    np.savetxt(fileName, np.array([potential.getParameterPoint()]))

    return potential, numSamples


# See pipeline_full for details. This is the same, except the potential is already supplied and so does not need to be
# created and validated.
def pipeline_potentialSupplied(potential: AnalysablePotential, settings: PipelineSettings):
    message, phaseStructure = pipeline_getPhaseStructure(settings)

    fileName = settings.fileName_phaseStructure

    if phaseStructure is None:
        print('phase structure is empty')
        if settings.bCleanupInvalidPoints:
            # Attempt to delete the invalid point.
            try:
                shutil.rmtree(pathlib.Path(fileName).parents[0])
            except OSError:
                traceback.print_exc()

        return message

    isRelevant = settings.function_isPhaseStructureRelevant(phaseStructure)

    if not isRelevant:
        # Attempt to delete the irrelevant point.
        if settings.bCleanupIrrelevantPoints:
            try:
                shutil.rmtree(pathlib.Path(fileName).parents[0])
            except OSError:
                traceback.print_exc()

        return 'Irrelevant phase structure'

    if not settings.bSkipAnalysis:
        print('analysing...')
        return pipeline_analysePhaseHistory(potential, phaseStructure, settings)
    else:
        print('skipping analysis')
        return 'Success'


def pipeline_getPhaseStructure(settings: PipelineSettings):
    # Load the relative path to PhaseTracer from the config file.
    try:
        with open('config/config_user.json', 'r') as f:
            config = json.load(f)
    except FileNotFoundError:
        traceback.print_exc()
        print('Unable to load configuration file.')
        sys.exit(1)

    try:
        PhaseTracer_directory = config['PhaseTracer_directory']
    except KeyError:
        print('Unable to load PhaseTracer directory from the configuration file.')
        sys.exit(1)

    try:
        windows = config['Windows']
    except KeyError:
        windows = False  # Just assume not Windows.

    if PhaseTracer_directory == '':
        sys.exit(1)

    try:
        if not settings.bPreExistingResult:
            # Call PhaseTracer. Suppress standard output from PhaseTracer.
<<<<<<< HEAD
            subprocess.call([ PHASETRACER_DIR + 'bin/' + settings.phaseStructureProgram_name,
                *settings.phaseStructureProgram_commands], timeout=settings.timeout_phaseStructure, 
=======
            command = (['wsl'] if windows else []) + [PhaseTracer_directory + 'bin/' +
                settings.phaseStructureProgram_name, *settings.phaseStructureProgram_commands]
            subprocess.call(command, timeout=settings.timeout_phaseStructure, shell=True,
>>>>>>> 8157ee98
                stdout=subprocess.DEVNULL, stderr=subprocess.STDOUT)

        # Check if the output file exists.
        bFileExists, phaseStructure = PS.load_data(settings.fileName_phaseStructure, bExpectFile=False)

        if not bFileExists:
            return 'Invalid phase structure', None

        return 'Success', phaseStructure
    except subprocess.TimeoutExpired:
        return 'Phase structure extraction timed out', None


def pipeline_analysePhaseHistory(potential, phaseStructure, settings: PipelineSettings):
    startTime = time.perf_counter()

    analyser = PHA.PhaseHistoryAnalyser = PHA.PhaseHistoryAnalyser()
    settings.fillPhaseHistoryAnalyserSettings(analyser)

    try:
        vw = settings.function_getWallVelocity()
        paths, timedOut = analyser.analysePhaseHistory_supplied(potential, phaseStructure, vw=vw)

        if timedOut:
            return 'Phase history analysis timed out'

        analysisTime = time.perf_counter() - startTime
        writePhaseHistoryReport(paths, phaseStructure, settings, analysisTime)

        return 'Success'
    except FailedActionCalculationException as e:
        return 'Failed action calculation'


def writePhaseHistoryReport(paths: list[TG.ProperPath], phaseStructure: PS.PhaseStructure, settings: PipelineSettings,
        analysisTime: float):
    report = {}
    fileName = settings.fileName_phaseHistoryReport

    if len(phaseStructure.transitions) > 0:
        report['transitions'] = [t.getReport(fileName) for t in phaseStructure.transitions]
    if len(paths) > 0:
        report['paths'] = [p.getReport() for p in paths]
    report['valid'] = any([p.bValid for p in paths])
    report['analysisTime'] = analysisTime

    if settings.bDebug:
        print('Writing report...')

    try:
        with open(fileName, 'w', encoding='utf-8') as f:
            json.dump(report, f, ensure_ascii=False, indent=4)
    except (json.decoder.JSONDecodeError, TypeError):
        print('We have a JSON serialisation error. The report is:')
        print(report)
        print('Failed to write report')


def notify_ActionSampler_on_create(actionSampler: TA.ActionSampler):
    if type(actionSampler) != TA.ActionSampler:
        raise Exception(f'<{inspect.currentframe().f_code.co_name}> Expected type: TransitionAnalysis.ActionSampler,'
            f' instead got type: {type(actionSampler).__name__}')

    # The step size doesn't have a huge impact on the number of action samples because it is a remnant of an old
    # sampling algorithm, and is not properly utilised in the new sampling algorithm. Nevertheless, a smaller value will
    # result in less action samples. It relates to the ratio between the previous and next action sample values, and
    # consequently governs the separation between temperature samples. It is the maximum deviation from a unit ratio, so
    # stepSizeMax=0.5 would mean that ratios above 0.5 are allowed but ratios below 0.5 are not allowed.
    # If the action sampling needs to be adjusted, it would be best to contact me to update the algorithm itself rather
    # than trying to adjust this parameter to extreme values.
    actionSampler.stepSizeMax = 0.9
    actionSampler.actionTolerance = 1e-6
    actionSampler.bForcePhaseOnAxis = False


def notify_TransitionAnalyser_on_create(transitionAnalyser: TA.TransitionAnalyser):
    if type(transitionAnalyser) != TA.TransitionAnalyser:
        raise Exception(f'<{inspect.currentframe().f_code.co_name}> Expected type: TransitionAnalysis.TransitionAnalyse'
                        f'r, instead got type: {type(transitionAnalyser).__name__}')

    transitionAnalyser.bCheckPossibleCompletion = True
    transitionAnalyser.bAnalyseTransitionPastCompletion = False
    transitionAnalyser.bAllowErrorsForTn = True


def notify_PhaseHistoryAnalyser_on_create(phaseHistoryAnalyser: PHA.PhaseHistoryAnalyser):
    if type(phaseHistoryAnalyser) != PHA.PhaseHistoryAnalyser:
        raise Exception(f'<{inspect.currentframe().f_code.co_name}> Expected type: PhaseHistoryAnalysis.PhaseHistoryAna'
            f'lyser, instead got type: {type(phaseHistoryAnalyser).__name__}')

    ...


def generateParameterPoint(fileName):
    parameterPoint = np.array([0.104005, 250, 3.5, 0.2])
    np.savetxt(fileName, parameterPoint)


# An example where we first construct a potential manually, then run PhaseTracer and TransitionSolver on that potential.
# The parameter values that define the potential are not saved.
# TODO: run_ToyModel no longer accepts individual parameter values so this method is now irrelevant.
"""def example():
    # Set up notification events for convenient configuration of other objects required for the analysis. E.g. when the
    # ActionSampler object is created, call notify_ActionSampler_on_create, passing in the ActionSampler instance so its
    # properties can be configured. This avoids the need for passing large sets of parameters through multiple objects.
    notifyHandler.addEvent('ActionSampler-on_create', notify_ActionSampler_on_create)
    notifyHandler.addEvent('TransitionAnalyser-on_create', notify_TransitionAnalyser_on_create)
    notifyHandler.addEvent('PhaseHistoryAnalyser-on_create', notify_PhaseHistoryAnalyser_on_create)

    # Create a potential to analyse.
    potential = ToyModel(0.104005, 250, 3.5, 0.2)

    # ==================================================================================================================
    # Define configurations for the program.
    # ==================================================================================================================

    # This is the name of the PhaseTracer program that will be executed to determine the phase structure. This program
    # name will be searched for in <path_to_PhaseTracer>/PhaseTracer/bin/.
    phaseStructureProgramName = 'run_ToyModel'
    # Where all output files will be saved, relative to the TransitionSolver directory.
    outputFolder = 'output/example1'
    # Write PhaseTracer's output to the output folder.
    phaseStructureOutputFolder = outputFolder
    # The name of the phase structure file to search for. PhaseTracer will name the file phase_structure.dat by default.
    fileName_phaseStructure = outputFolder + '/phase_structure.dat'
    # The name of the phase history report. This is user defined.
    fileName_phaseHistoryReport = outputFolder + '/phase_history.json'
    # The commands to pass to the PhaseTracer program. In this case, it is the parameter values that define the
    # potential.
    phaseStructureProgramCommands = [str(potential.AonV), str(potential.v), str(potential.D), str(potential.E),
        phaseStructureOutputFolder]
    # Whether the phase structure is relevant for the current study. E.g. we require at least one transition path from
    # the high-temperature phase to the current phase of the Universe.
    function_isPhaseStructureRelevant = lambda phaseStructure: len(phaseStructure.transitionPaths) > 0
    # Currently, TransitionSolver only handles a constant wall velocity. We may want the wall velocity to depend on some
    # scan variable (or be the scan variable itself), hence we set it through a function which could take arguments.
    function_getWallVelocity = lambda: 1.

    # ==================================================================================================================
    # Apply the configurations.
    # ==================================================================================================================

    settings = PipelineSettings()
    # We don't need to provide a file name for the parameter point since we don't save that.
    settings.setFileNames('', fileName_phaseStructure, fileName_phaseHistoryReport)
    # We don't need to provide a function to generate the parameter point or determine whether the potential is valid.
    settings.setFunctions(None, None, function_isPhaseStructureRelevant, function_getWallVelocity)
    settings.setPhaseStructureCall(phaseStructureProgramName, phaseStructureProgramCommands)
    settings.bDebug = True
    settings.bPlot = True
    settings.bReportAnalysis = True
    settings.bReportPaths = True
    settings.bCheckPossibleCompletion = False

    print('About to run.')

    # Runs PhaseTracer and TransitionSolver on the potential.
    pipeline_potentialSupplied(potential, settings)

    print('Finished')"""


# An example where we define a function that constructs a potential and saves the parameter values to a file. Then we
# run PhaseTracer and TransitionSolver on that potential. This method is more convenient for redoing a scan over the
# parameter space where the same points should be used. A significant amount of time can be saved if the previous
# action samples can be reused in the new scan.
def example_parameterPointFile():
    # Set up notification events for convenient configuration of other objects required for the analysis. E.g. when the
    # ActionSampler object is created, call notify_ActionSampler_on_create, passing in the ActionSampler instance so its
    # properties can be configured. This avoids the need for passing large sets of parameters through multiple objects.
    notifyHandler.addEvent('ActionSampler-on_create', notify_ActionSampler_on_create)
    notifyHandler.addEvent('TransitionAnalyser-on_create', notify_TransitionAnalyser_on_create)
    notifyHandler.addEvent('PhaseHistoryAnalyser-on_create', notify_PhaseHistoryAnalyser_on_create)

    # ==================================================================================================================
    # Define configurations for the program.
    # ==================================================================================================================

    # This is the name of the PhaseTracer program that will be executed to determine the phase structure. This program
    # name will be searched for in <path_to_PhaseTracer>/PhaseTracer/bin/.
    phaseStructureProgramName = 'run_ToyModel'
    # Where all output files will be saved, relative to the TransitionSolver directory.
    outputFolder = 'output/example2'
    # Write PhaseTracer's output to the output folder.
    phaseHistoryOutputFolder = outputFolder

    fileName_parameterPoint = outputFolder + '/parameter_point.txt'
    # The name of the phase structure file to search for. PhaseTracer will name the file phase_structure.dat by default.
    fileName_phaseStructure = outputFolder + '/phase_structure.dat'
    # The name of the phase history report. This is user defined.
    fileName_phaseHistoryReport = outputFolder + '/phase_history.json'
    # The commands to pass to the PhaseTracer program. In this case, it is the parameter values that define the
    # potential.
    phaseStructureProgramCommands = [fileName_parameterPoint, phaseHistoryOutputFolder]
    # The function that generates parameter points. This could take arguments (such as point ID) to define a sampling
    # scheme for a scan.
    function_getParameterPoint = lambda: [0.104005, 250, 3.5, 0.2]
    # The function that determines whether a potential is valid (i.e. satisfies some user-defined constraints).
    function_isValidPotential = lambda potential: potential.AonV > 0 and potential.v > 0 and potential.D > 0 and\
        potential.E > 0
    # Whether the phase structure is relevant for the current study. E.g. we require at least one transition path from
    # the high-temperature phase to the current phase of the Universe.
    function_isPhaseStructureRelevant = lambda phaseStructure: len(phaseStructure.transitionPaths) > 0
    # Currently, TransitionSolver only handles a constant wall velocity. We may want the wall velocity to depend on some
    # scan variable (or be the scan variable itself), hence we set it through a function which could take arguments.
    function_getWallVelocity = lambda: 1.

    # ==================================================================================================================
    # Apply the configurations.
    # ==================================================================================================================

    settings = PipelineSettings()
    settings.setFileNames(fileName_parameterPoint, fileName_phaseStructure, fileName_phaseHistoryReport)
    settings.setFunctions(function_getParameterPoint, function_isValidPotential, function_isPhaseStructureRelevant,
        function_getWallVelocity)
    settings.setPhaseStructureCall(phaseStructureProgramName, phaseStructureProgramCommands)
    settings.bDebug = True
    settings.bPlot = True
    settings.bReportAnalysis = True
    settings.bReportPaths = True
    settings.bCheckPossibleCompletion = False
    # This time we have to set the potential class.
    settings.potentialClass = ToyModel

    # Creates a potential, then runs PhaseTracer and TransitionSolver on the potential.
    pipeline_full(settings)


if __name__ == "__main__":
    example_parameterPointFile()

<|MERGE_RESOLUTION|>--- conflicted
+++ resolved
@@ -33,14 +33,13 @@
 from util.NotifyHandler import notifyHandler
 
 
-<<<<<<< HEAD
+
 # The relative file path to PhaseTracer. This is user specific.
 
 
-PHASETRACER_DIR = '/home/xuzhongxiu/PhaseTracer/' 
-
-=======
->>>>>>> 8157ee98
+#PHASETRACER_DIR = '/home/xuzhongxiu/PhaseTracer/' 
+
+
 class PipelineSettings:
     bDebug: bool = False
     bPlot: bool = False
@@ -244,14 +243,14 @@
     try:
         if not settings.bPreExistingResult:
             # Call PhaseTracer. Suppress standard output from PhaseTracer.
-<<<<<<< HEAD
-            subprocess.call([ PHASETRACER_DIR + 'bin/' + settings.phaseStructureProgram_name,
-                *settings.phaseStructureProgram_commands], timeout=settings.timeout_phaseStructure, 
-=======
+
+           # subprocess.call([ PHASETRACER_DIR + 'bin/' + settings.phaseStructureProgram_name,
+           #     *settings.phaseStructureProgram_commands], timeout=settings.timeout_phaseStructure, 
+
             command = (['wsl'] if windows else []) + [PhaseTracer_directory + 'bin/' +
                 settings.phaseStructureProgram_name, *settings.phaseStructureProgram_commands]
             subprocess.call(command, timeout=settings.timeout_phaseStructure, shell=True,
->>>>>>> 8157ee98
+
                 stdout=subprocess.DEVNULL, stderr=subprocess.STDOUT)
 
         # Check if the output file exists.
