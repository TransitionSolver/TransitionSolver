from __future__ import annotations
from models.ToyModel import ToyModel
from models.SingletModel import SingletModel
from models.RealScalarSingletModel import RealScalarSingletModel
from analysis import PhaseStructure, PhaseHistoryAnalysis, TransitionGraph
import numpy as np
import subprocess
import json
import time
import pathlib
<<<<<<< HEAD

# The file path to PhaseTracer. This is user specific.
PHASETRACER_DIR = '/home/xuzhongxiu/PhaseTracer/'
=======
import traceback
import sys
>>>>>>> 8157ee98


def writePhaseHistoryReport(fileName: str, paths: list[TransitionGraph.ProperPath], phaseStructure:
        PhaseStructure.PhaseStructure, analysisTime: float):
    report = {}

    if len(phaseStructure.transitions) > 0:
        report['transitions'] = [t.getReport(fileName) for t in phaseStructure.transitions]
    if len(paths) > 0:
        report['paths'] = [p.getReport() for p in paths]
    report['valid'] = any([p.bValid for p in paths])
    report['analysisTime'] = analysisTime

    print('Writing report...')

    try:
        with open(fileName, 'w', encoding='utf-8') as f:
            json.dump(report, f, ensure_ascii=False, indent=4)
    except (json.decoder.JSONDecodeError, TypeError):
        print('We have a JSON serialisation error. The report is:')
        print(report)
        print('Failed to write report')


def main():
    # The folder where we will write the output.
    #outputFolder = 'output/example3'
    outputFolder = 'output/RSS/RSS_BP1'
    # Create the output folder if it doesn't exist already.
    pathlib.Path(str(pathlib.Path(outputFolder))).mkdir(parents=True, exist_ok=True)

    # Define a parameter point (i.e. values for each parameter in the model).
    #parameterPoint = [0.104005, 250, 3.5, 0.2]
    parameterPoint = np.loadtxt('input/RSS/RSS_BP1.txt')

    # Save the parameter point for future reference (e.g. so we know what parameter point resulted in the reported phase
    # history). Also, we can have PhaseTracer construct the potential by reading the saved parameter point.
    np.savetxt(outputFolder + '/parameter_point.txt', np.array([parameterPoint]))

    # Load the relative path to PhaseTracer from the config file.
    try:
        with open('config/config_user.json', 'r') as f:
            config = json.load(f)
    except FileNotFoundError:
        traceback.print_exc()
        print('Unable to load configuration file.')
        sys.exit(1)

    try:
        PhaseTracer_directory = config['PhaseTracer_directory']
    except KeyError:
        print('Unable to load PhaseTracer directory from the configuration file.')
        sys.exit(1)

    try:
        windows = config['Windows']
    except KeyError:
        windows = False  # Just assume not Windows.

    if PhaseTracer_directory == '':
        sys.exit(1)

    # Call PhaseTracer to determine the phase structure of the potential. 'wsl' is the Windows Subsystem for Linux,
    # which is required because PhaseTracer does not run on Windows directly. The second element of the list is the
    # program name. The remaining elements are the input parameters for the specified program. The timeout (in seconds)
    # ensures that PhaseTracer cannot run indefinitely. shell=True is required so that WSL can be called from the shell.
    # stdout is routed to DEVNULL to suppress any print statements from PhaseTracer. stderr is routed to STDOUT so that
    # errors in PhaseTracer are printed here.
<<<<<<< HEAD

#subprocess.call([ PHASETRACER_DIR + 'bin/run_ToyModel', outputFolder + '/parameter_point.txt', outputFolder],timeout=60, stdout=subprocess.DEVNULL, stderr=subprocess.STDOUT)
   # subprocess.call([ PHASETRACER_DIR + 'bin/run_SingletModel', outputFolder + '/parameter_point.txt', outputFolder],
        timeout=60, stdout=subprocess.DEVNULL, stderr=subprocess.STDOUT)
    subprocess.call([ PHASETRACER_DIR + 'bin/run_RSS', outputFolder + '/parameter_point.txt', outputFolder],
        timeout=60, stdout=subprocess.DEVNULL, stderr=subprocess.STDOUT)

=======
    command = (['wsl'] if windows else []) + [PhaseTracer_directory + 'bin/run_RSS', outputFolder +
        '/parameter_point.txt', outputFolder]
    subprocess.call(command, timeout=60, stdout=subprocess.DEVNULL, stderr=subprocess.STDOUT)
>>>>>>> 8157ee98

    # Load the phase structure saved by PhaseTracer.
    bFileExists, phaseStructure = PhaseStructure.load_data(outputFolder + '/phase_structure.dat', bExpectFile=True)

    # Validate the phase structure.
    if not bFileExists:
        print('Could not find phase structure file.')
        return
    if len(phaseStructure.transitionPaths) == 0:
        print('No valid transition path to the current phase of the Universe.')
        return

    # Load and configure a PhaseHistoryAnalyser object.
    analyser = PhaseHistoryAnalysis.PhaseHistoryAnalyser()
    analyser.bDebug = True
    analyser.bPlot = True
    analyser.bReportAnalysis = True
    analyser.bReportPaths = True
    analyser.timeout_phaseHistoryAnalysis = 100

    # Create the potential using the parameter point.
    #potential = ToyModel(*parameterPoint)
    #potential = SingletModel(*parameterPoint)
    potential = RealScalarSingletModel(*parameterPoint)

    # Analyse the phase history and track the execution time. The timing will be handled internally in a future version
    # of the code.
    startTime = time.perf_counter()
    paths, _ = analyser.analysePhaseHistory_supplied(potential, phaseStructure, vw=1.)
    endTime = time.perf_counter()

    # Write the phase history report. Again, this will be handled within PhaseHistoryAnalysis in a future version of the
    # code.
    writePhaseHistoryReport(outputFolder + '/phase_history.json', paths, phaseStructure, endTime - startTime)


if __name__ == "__main__":
    main()<|MERGE_RESOLUTION|>--- conflicted
+++ resolved
@@ -8,14 +8,14 @@
 import json
 import time
 import pathlib
-<<<<<<< HEAD
+
 
 # The file path to PhaseTracer. This is user specific.
-PHASETRACER_DIR = '/home/xuzhongxiu/PhaseTracer/'
-=======
+#PHASETRACER_DIR = '/home/xuzhongxiu/PhaseTracer/'
+
 import traceback
 import sys
->>>>>>> 8157ee98
+
 
 
 def writePhaseHistoryReport(fileName: str, paths: list[TransitionGraph.ProperPath], phaseStructure:
@@ -84,19 +84,19 @@
     # ensures that PhaseTracer cannot run indefinitely. shell=True is required so that WSL can be called from the shell.
     # stdout is routed to DEVNULL to suppress any print statements from PhaseTracer. stderr is routed to STDOUT so that
     # errors in PhaseTracer are printed here.
-<<<<<<< HEAD
+
 
 #subprocess.call([ PHASETRACER_DIR + 'bin/run_ToyModel', outputFolder + '/parameter_point.txt', outputFolder],timeout=60, stdout=subprocess.DEVNULL, stderr=subprocess.STDOUT)
    # subprocess.call([ PHASETRACER_DIR + 'bin/run_SingletModel', outputFolder + '/parameter_point.txt', outputFolder],
         timeout=60, stdout=subprocess.DEVNULL, stderr=subprocess.STDOUT)
-    subprocess.call([ PHASETRACER_DIR + 'bin/run_RSS', outputFolder + '/parameter_point.txt', outputFolder],
-        timeout=60, stdout=subprocess.DEVNULL, stderr=subprocess.STDOUT)
+   # subprocess.call([ PHASETRACER_DIR + 'bin/run_RSS', outputFolder + '/parameter_point.txt', outputFolder],
+   #    timeout=60, stdout=subprocess.DEVNULL, stderr=subprocess.STDOUT)
 
-=======
+
     command = (['wsl'] if windows else []) + [PhaseTracer_directory + 'bin/run_RSS', outputFolder +
         '/parameter_point.txt', outputFolder]
     subprocess.call(command, timeout=60, stdout=subprocess.DEVNULL, stderr=subprocess.STDOUT)
->>>>>>> 8157ee98
+
 
     # Load the phase structure saved by PhaseTracer.
     bFileExists, phaseStructure = PhaseStructure.load_data(outputFolder + '/phase_structure.dat', bExpectFile=True)
