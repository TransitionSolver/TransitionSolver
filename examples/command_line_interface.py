--- conflicted
+++ resolved
@@ -135,19 +135,13 @@
     modelLabel = sys.argv[1].lower()
 
     # Support model labels.
-<<<<<<< HEAD
-    modelLabels = ['toy', 'rss', 'rss_ht', 'singlet']
-    # The AnalysablePotential subclass corresponding to a particular model label.
-    models = [ToyModel, RealScalarSingletModel, RealScalarSingletModel_HT, SingletModel]
-    # PhaseTracer script to run, specific to a particular model label.
-    PT_scripts = ['run_ToyModel', 'run_RSS', 'run_RSS','run_SingletModel']
-=======
+
     modelLabels = ['toy', 'rss', 'rss_ht', 'archil']
     # The AnalysablePotential subclass corresponding to a particular model label.
     models = [ToyModel, RealScalarSingletModel, RealScalarSingletModel_HT, SMplusCubic]
     # PhaseTracer script to run, specific to a particular model label.
     PT_scripts = ['run_ToyModel', 'run_RSS', 'run_RSS', 'run_supercool']
->>>>>>> 37fa4d78
+
     # Extra arguments to pass to PhaseTracer, specific to a particular model label.
     PT_paramArrays = [[], [], ['-ht'], []]
     _potentialClass = None
